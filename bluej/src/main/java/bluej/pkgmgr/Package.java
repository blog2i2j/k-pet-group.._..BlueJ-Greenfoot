/*
 This file is part of the BlueJ program. 
 Copyright (C) 1999-2010,2011,2012,2013,2014,2015,2016,2017,2018,2019,2020,2021,2023,2024,2025 Michael Kolling and John Rosenberg
 
 This program is free software; you can redistribute it and/or 
 modify it under the terms of the GNU General Public License 
 as published by the Free Software Foundation; either version 2 
 of the License, or (at your option) any later version. 
 
 This program is distributed in the hope that it will be useful, 
 but WITHOUT ANY WARRANTY; without even the implied warranty of 
 MERCHANTABILITY or FITNESS FOR A PARTICULAR PURPOSE.  See the 
 GNU General Public License for more details. 
 
 You should have received a copy of the GNU General Public License 
 along with this program; if not, write to the Free Software 
 Foundation, Inc., 51 Franklin Street, Fifth Floor, Boston, MA  02110-1301, USA. 
 
 This file is subject to the Classpath exception as provided in the  
 LICENSE.txt file that accompanied this code.
 */
package bluej.pkgmgr;

import java.io.File;
import java.io.FileOutputStream;
import java.io.IOException;
import java.io.OutputStream;
import java.lang.reflect.Modifier;
import java.net.URI;
import java.net.URISyntaxException;
import java.net.URL;
import java.util.*;
import java.util.stream.Stream;
import java.util.stream.StreamSupport;

import bluej.debugger.DebuggerObject;
import bluej.pkgmgr.dependency.Dependency;
import bluej.pkgmgr.dependency.ExtendsDependency;
import bluej.pkgmgr.dependency.ExtendsOrImplementsDependency;
import bluej.pkgmgr.dependency.ImplementsDependency;
import bluej.pkgmgr.dependency.UsesDependency;
import bluej.views.CallableView;
import com.google.common.collect.Sets;
import javafx.application.Platform;

import bluej.compiler.CompileInputFile;
import bluej.compiler.CompileReason;
import bluej.compiler.CompileType;
import bluej.pkgmgr.target.CSSTarget;
import bluej.pkgmgr.target.DependentTarget.State;
import bluej.utility.javafx.JavaFXUtil;
import bluej.Config;
import bluej.collect.DataCollectionCompileObserverWrapper;
import bluej.collect.DataCollector;
import bluej.compiler.*;
import bluej.debugger.*;
import bluej.debugmgr.CallHistory;
import bluej.debugmgr.Invoker;
import bluej.editor.Editor;
import bluej.extensions2.BPackage;
import bluej.extensions2.ExtensionBridge;
import bluej.extensions2.SourceType;
import bluej.extensions2.event.CompileEvent;
import bluej.extensions2.event.CompileEvent.EventType;
import bluej.extmgr.ExtensionsManager;
import bluej.parser.symtab.ClassInfo;
import bluej.pkgmgr.target.*;
import bluej.prefmgr.PrefMgr;
import bluej.utility.*;
import bluej.utility.filefilter.FrameSourceFilter;
import bluej.utility.filefilter.JavaClassFilter;
import bluej.utility.filefilter.JavaSourceFilter;
import bluej.utility.filefilter.SubPackageFilter;
import threadchecker.OnThread;
import threadchecker.Tag;

/**
 * A Java package (collection of Java classes).
 *
 * @author Michael Kolling
 * @author Axel Schmolitzky
 * @author Andrew Patterson
 */
public final class Package
{
    /** message to be shown on the status bar */
    static final String compiling = Config.getString("pkgmgr.compiling");
    /** message to be shown on the status bar */
    static final String compileDone = Config.getString("pkgmgr.compileDone");
    /** message to be shown on the status bar */
    static final String chooseUsesTo = Config.getString("pkgmgr.chooseUsesTo");
    /** message to be shown on the status bar */
    static final String chooseInhTo = Config.getString("pkgmgr.chooseInhTo");

    /**
     * the name of the package file in a package directory that holds
     * information about the package and its targets.
     */
    @OnThread(value = Tag.Any, requireSynchronized = true)
    private PackageFile packageFile;

    /** Readme file name */
    public static final String readmeName = "README.TXT";

    /** error code */
    public static final int NO_ERROR = 0;
    /** error code */
    public static final int FILE_NOT_FOUND = 1;
    /** error code */
    public static final int ILLEGAL_FORMAT = 2;
    /** error code */
    public static final int COPY_ERROR = 3;
    /** error code */
    public static final int CLASS_EXISTS = 4;
    /** error code */
    public static final int CREATE_ERROR = 5;
    @OnThread(value = Tag.Any, requireSynchronized = true)
    private final List<Target> targetsToPlace = new ArrayList<>();
    // Has this package been sent for data recording yet?
    private boolean recorded = false;
    /** flag to monitor that loadTargetsPackage is only called once for that package **/
    private boolean hasPackageTargetsLoaded = false;

    /** Reason code for displaying source line */
    private enum ShowSourceReason
    {
        STEP_OR_HALT,    // a step or other halt 
        BREAKPOINT_HIT,  // a breakpoint was hit
        FRAME_SELECTED;   // the stack frame was selected in the debugger

        /**
         * Check whether this reason corresponds to a suspension event (breakpoint/step/etc).
         */
        public boolean isSuspension()
        {
            return this == STEP_OR_HALT || this == BREAKPOINT_HIT;
        }
    }

    /**
     * In the top left corner of each package we have a fixed target - either a
     * ParentPackageTarget or a ReadmeTarget. These are there locations
     */
    public static final int FIXED_TARGET_X = 10;
    public static final int FIXED_TARGET_Y = 10;

    /** the Project this package is in */
    private final Project project;

    /**
     * the parent Package object for this package or null if this is the unnamed
     * package ie. the root of the package tree
     */
    private final Package parentPackage;

    /** base name of package (eg util) ("" for the unnamed package) */
    private final String baseName;

    /**
     * this properties object contains the properties loaded off disk for this
     * package, or the properties which were most recently saved to disk for
     * this package
     */
    private volatile SortedProperties lastSavedProps = new SortedProperties();

    /** all the targets in a package */
    @OnThread(value = Tag.Any, requireSynchronized = true)
    private final TargetCollection targets;

    /** Holds the choice of "from" target for a new dependency */
    @OnThread(Tag.FXPlatform)
    private DependentTarget fromChoice;

    /** the CallHistory of a package */
    private CallHistory callHistory;

    /**
     * needed when debugging with breakpoints to see if the editor window needs
     * to be brought to the front
     */
    private String lastSourceName = "";

    /** determines the maximum length of the CallHistory of a package */
    public static final int HISTORY_LENGTH = 6;

    @OnThread(value = Tag.Any, requireSynchronized = true)
    private PackageListener editor;

    private PackageUI ui;

    @OnThread(Tag.FXPlatform)
    private List<PackageListener> listeners = new ArrayList<>();

    //package-visible
    List<UsesDependency> getUsesArrows()
    {
        return usesArrows;
    }

    //package-visible
    List<ExtendsOrImplementsDependency> getExtendsArrows()
    {
        return extendsArrows;
    }

    @OnThread(value = Tag.FXPlatform)
    private final List<UsesDependency> usesArrows = new ArrayList<>();

    @OnThread(value = Tag.FXPlatform)
    private final List<ExtendsOrImplementsDependency> extendsArrows = new ArrayList<>();

    /** True if we currently have a compile queued up waiting for debugger to become idle */
    @OnThread(Tag.FXPlatform)
    private boolean waitingForIdleToCompile = false;

    /** Whether we have issued a package compilation, and not yet seen its conclusion */
    private boolean currentlyCompiling = false;

    /** Whether a compilation has been queued (behind the current compile job). Only one compile can be queued. */
    private boolean queuedCompile = false;
    private CompileReason queuedReason;

    private final List<FXCompileObserver> compileObservers = new ArrayList<>();

    /** File pointing at the directory for this package */
    @OnThread(Tag.Any)
    private File dir;

    /* ------------------- end of field declarations ------------------- */

    /**
     * Create a package of a project with the package name of baseName (ie
     * reflect) and with a parent package of parent (which may represent
     * java.lang for instance) If the package file (bluej.pkg) is not found, an
     * IOException is thrown.
     */
    public Package(Project project, String baseName, Package parent)
        throws IOException
    {
        if (parent == null)
            throw new NullPointerException("Package must have a valid parent package");

        if (baseName.length() == 0)
            throw new IllegalArgumentException("unnamedPackage must be created using Package(project)");

        if (!JavaNames.isIdentifier(baseName))
            throw new IllegalArgumentException(baseName + " is not a valid name for a Package");

        this.project = project;
        this.baseName = baseName;
        this.parentPackage = parent;
        this.targets = new TargetCollection();

        init();
    }

    /**
     * Create the unnamed package of a project If the package file (bluej.pkg)
     * is not found, an IOException is thrown.
     */
    public Package(Project project)
        throws IOException
    {
        this.project = project;
        this.baseName = "";
        this.parentPackage = null;
        this.targets = new TargetCollection();
        init();
    }

    private void init()
        throws IOException
    {
        callHistory = new CallHistory(HISTORY_LENGTH);
        dir = new File(project.getProjectDir(), getRelativePath().getPath());
        load();
    }

    @OnThread(Tag.Any)
    public boolean isUnnamedPackage()
    {
        return parentPackage == null;
    }

    /**
     * Return the project this package belongs to.
     */
    @OnThread(Tag.Any)
    public Project getProject()
    {
        return project;
    }

    @OnThread(value = Tag.Any,requireSynchronized = true)
    private BPackage singleBPackage;  // Every Package has none or one BPackage

    /**
     * Return the extensions BPackage associated with this Package.
     * There should be only one BPackage object associated with each Package.
     * @return the BPackage associated with this Package.
     */
    @OnThread(Tag.Any)
    public synchronized final BPackage getBPackage ()
    {
        if ( singleBPackage == null )
            singleBPackage = ExtensionBridge.newBPackage(this);

        return singleBPackage;
    }


    /**
     * Get the unique identifier for this package (it's directory name at
     * present)
     */
    @OnThread(Tag.Any)
    public String getId()
    {
        return getPath().getPath();
    }

    /**
     * Return this package's base name (eg util) ("" for the unnamed package)
     */
    @OnThread(Tag.Any)
    public String getBaseName()
    {
        return baseName;
    }

    /**
     * Return the qualified name of an identifier in this package (eg
     * java.util.Random if given Random)
     */
    @OnThread(Tag.Any)
    public String getQualifiedName(String identifier)
    {
        if (isUnnamedPackage())
            return identifier;
        else
            return getQualifiedName() + "." + identifier;
    }

    /**
     * Return the qualified name of the package (eg. java.util) ("" for the
     * unnamed package)
     */
    @OnThread(Tag.Any)
    public String getQualifiedName()
    {
        Package currentPkg = this;
        String retName = "";

        while (!currentPkg.isUnnamedPackage()) {
            if (retName.equals("")) {
                retName = currentPkg.getBaseName();
            }
            else {
                retName = currentPkg.getBaseName() + "." + retName;
            }

            currentPkg = currentPkg.getParent();
        }

        return retName;
    }

    /**
     * get the readme target for this package
     *
     */
    public synchronized ReadmeTarget getReadmeTarget()
    {
        ReadmeTarget readme = (ReadmeTarget) targets.get(ReadmeTarget.README_ID);
        return readme;
    }

    /**
     * Construct a path for this package relative to the project.
     *
     * @return The relative path.
     */
    private File getRelativePath()
    {
        Package currentPkg = this;
        File retFile = new File(currentPkg.getBaseName());

        /*
         * loop through our parent packages constructing a relative path for
         * this file
         */
        while (!currentPkg.isUnnamedPackage()) {
            currentPkg = currentPkg.getParent();

            retFile = new File(currentPkg.getBaseName(), retFile.getPath());
        }

        return retFile;
    }

    /**
     * Return a file object of the directory location of this package.
     *
     * @return The file object representing the full path to the packages
     *         directory
     */
    @OnThread(Tag.Any)
    public File getPath()
    {
        return dir;
    }

    /**
     * Return our parent package or null if we are the unnamed package.
     */
    @OnThread(Tag.Any)
    public Package getParent()
    {
        return parentPackage;
    }

    /**
     * Returns the sub-package if this package is "boring". Our definition of
     * boring is that the package has no classes in it and only one sub package.
     * If this package is not boring, this method returns null.
     */
    protected synchronized Package getBoringSubPackage()
    {
        PackageTarget pt = null;

        for (Iterator<Target> e = targets.iterator(); e.hasNext();) {
            Target target = e.next();

            if (target instanceof ClassTarget)
                return null;

            if ((target instanceof PackageTarget) && !(target instanceof ParentPackageTarget)) {
                // we have found our second sub package
                // this means this package is not boring
                if (pt != null)
                    return null;

                pt = (PackageTarget) target;
            }
        }

        if (pt == null)
            return null;

        return getProject().getPackage(pt.getQualifiedName());
    }

    /**
     * Return an array of package objects which are nested one level below us.
     *
     * @param getUncached   should be true if unopened packages should be included
     */
    protected synchronized List<Package> getChildren(boolean getUncached)
    {
        List<Package> children = new ArrayList<Package>();

        for (Iterator<Target> e = targets.iterator(); e.hasNext();) {
            Target target = e.next();

            if (target instanceof PackageTarget && !(target instanceof ParentPackageTarget)) {
                PackageTarget pt = (PackageTarget) target;

                Package child;
                if (getUncached) {
                    child = getProject().getPackage(pt.getQualifiedName());
                }
                else {
                    child = getProject().getCachedPackage(pt.getQualifiedName());
                }

                if (child == null)
                    continue;

                children.add(child);
            }
        }

        return children;
    }

    public void setStatus(String msg)
    {
        PkgMgrFrame.displayMessage(this, msg);
    }

    /**
     * Sets the PackageEditor for this package.
     * @param ed The PackageEditor.  Non-null when opening, null when
     *           closing.
     */
    @OnThread(Tag.FXPlatform)
    void setEditor(PackageEditor ed)
    {
        setUI(ed);
        synchronized (this)
        {
            if (this.editor != null)
            {
                removeListener(ed);
            }
            this.editor = ed;
            if (ed != null)
            {
                addListener(ed);
            }
        }

        if (ed == null) {
            fireClosedEvent();
        }

        // Note we use ed here, not editor, as editor needs synchronized access
        if (ed != null)
        {
            synchronized (this)
            {
                for (Target t : targets)
                {
                    if (t instanceof ParentPackageTarget)
                    {
                        ed.findSpaceForVertex(t);
                    }
                }
                // Find an empty spot for any targets which didn't already have
                // a position
                for (Target t : targetsToPlace)
                {
                    ed.findSpaceForVertex(t);
                }
                targetsToPlace.clear();
            }
            ed.graphChanged();
        }
    }

    /**
     * Get the editor for this package, as a PackageEditor. This should be considered deprecated;
     * use getUI() instead if possible. May return null.
     */
    @OnThread(Tag.Any)
    public synchronized PackageEditor getEditor()
    {
        return (PackageEditor) editor;
    }

    /**
     * Set the UI controller for this package.
     */
    public void setUI(PackageUI ui)
    {
        this.ui = ui;
    }

    /**
     * Retrieve the UI controller for this package. (May return null if no UI has been set; however,
     * most operations requiring the UI should be performed in contexts where the UI has been set, so
     * it should normally be safe to assume non-null return).
     */
    public PackageUI getUI()
    {
        return ui;
    }

    /**
     * Add a listener for this package.
     */
    public synchronized void addListener(PackageListener pl)
    {
        listeners.add(pl);
    }

    /**
     * Remove a listener for this package.
     */
    public synchronized void removeListener(PackageListener pl)
    {
        listeners.remove(pl);
    }

    /**
     * Fire a "package closed" event to listeners.
     */
    @OnThread(Tag.FXPlatform)
    private void fireClosedEvent()
    {
        // Note we take a copy of the listener list as listeners will probably be removed during processing.
        List<PackageListener> listenersCopy = new ArrayList<PackageListener>(listeners);
        for (PackageListener l : listenersCopy)
        {
            l.graphClosed();
        }
    }

    /**
     * Fire a "graph changed" event to listeners.
     */
    @OnThread(Tag.FXPlatform)
    private void fireChangedEvent()
    {
        for (PackageListener l : listeners)
        {
            l.graphChanged();
        }
    }

    /**
     * Get the package properties, as most recently saved. The returned Properties set should be considered
     * immutable.
     */
    @OnThread(Tag.Any)
    public Properties getLastSavedProperties()
    {
        return lastSavedProps;
    }

    /**
     * Get the currently selected Targets. It will return an empty array if no
     * target is selected.
     *
     * @return the currently selected array of Targets.
     */
    @OnThread(Tag.Any)
    public synchronized List<Target> getSelectedTargets()
    {
        return Utility.filterList(getVertices(), Target::isSelected);
    }

    /**
     * Search a directory for Java source and class files and add their names to
     * a set which is returned. Will delete any __SHELL files which are found in
     * the directory and will ignore any single .class files which do not
     * contain public classes.
     *
     * The returned set is guaranteed to be only valid Java identifiers.
     */
    private Set<String> findTargets(File path)
    {
        File javaSrcFiles[] = path.listFiles(new JavaSourceFilter());
        File frameSrcFiles[] = path.listFiles(new FrameSourceFilter());
        File classFiles[] = path.listFiles(new JavaClassFilter());

        Set<String> interestingSet = new HashSet<String>();

        // process all *.java files
        for (int i = 0; i < javaSrcFiles.length; i++) {
            // remove all __SHELL*.java files (temp files created by us)
            if (javaSrcFiles[i].getName().startsWith(Invoker.SHELLNAME)) {
                javaSrcFiles[i].delete();
                continue;
            }
            String javaFileName = JavaNames.stripSuffix(javaSrcFiles[i].getName(), "." + SourceType.Java.toString().toLowerCase());

            // check if the name would be a valid java name
            if (!JavaNames.isIdentifier(javaFileName))
                continue;

            // files with a $ in them signify inner classes (which we want to
            // ignore)
            if (javaFileName.indexOf('$') == -1)
                interestingSet.add(javaFileName);
        }

        for (int i = 0; i < frameSrcFiles.length; i++) {
            String frameFileName = JavaNames.stripSuffix(frameSrcFiles[i].getName(), "." + SourceType.Stride.toString().toLowerCase());

            // check if the name would be a valid java name
            if (!JavaNames.isIdentifier(frameFileName))
                continue;

            interestingSet.add(frameFileName);
        }


        // process all *.class files
        for (int i = 0; i < classFiles.length; i++) {
            // remove all __SHELL*.class files (temp files created by us)
            if (classFiles[i].getName().startsWith(Invoker.SHELLNAME)) {
                classFiles[i].delete();
                continue;
            }
            String classFileName = JavaNames.stripSuffix(classFiles[i].getName(), ".class");

            // check if the name would be a valid java name
            if (!JavaNames.isIdentifier(classFileName))
                continue;

            if (classFileName.indexOf('$') == -1) {
                // add only if there is no corresponding .java file
                if (!interestingSet.contains(classFileName)) {
                    try {
                        Class<?> c = loadClass(getQualifiedName(classFileName));

                        // fix for bug 152
                        // check that this class is a public class which means
                        // that private and package .class files generated
                        // because there are multiple classes defined in a
                        // single file will not add a target
                        if (c != null && Modifier.isPublic(c.getModifiers()))
                            interestingSet.add(classFileName);
                    }
                    catch (LinkageError e) {
                        Debug.message(e.toString());
                    }
                }
            }
        }

        return interestingSet;
    }

    /**
     * Load the elements of a package from a specified directory. If the package
     * file (bluej.pkg) is not found, an IOException is thrown.
     *
     * <p>This does not cause targets to be loaded. Use loadTargets() for that.
     */
    public synchronized void load()
        throws IOException
    {
        // read the package properties

        packageFile = getPkgFile();

        // try to load the package file for this package
        packageFile.load(lastSavedProps);
    }

    /**
     * Loads the targets and dependency arrows in the package, based on whatever is actually on disk.
     *
     * This method should be called once and subsequent calls are made disabled via the flag hasPackageTargetsLoaded
     */
    public void loadTargets()
    {
        if(!hasPackageTargetsLoaded)
        {
            // read in all the targets contained in this package
            // into this temporary map
            Map<String,Target> propTargets = new HashMap<String,Target>();

            int numTargets = 0, numDependencies = 0;

            try {
                numTargets = Integer.parseInt(lastSavedProps.getProperty("package.numTargets", "0"));
                numDependencies = Integer.parseInt(lastSavedProps.getProperty("package.numDependencies", "0"));
            }
            catch (Exception e) {
                synchronized (this)
                {
                    Debug.reportError("Error loading from package file " + packageFile + ": " + e, e);
                }
                return;
            }

            for (int i = 0; i < numTargets; i++) {
                Target target;
                String type = lastSavedProps.getProperty("target" + (i + 1) + ".type");
                String identifierName = lastSavedProps.getProperty("target" + (i + 1) + ".name");

                if ("PackageTarget".equals(type))
                {
                    target = new PackageTarget(this, identifierName);
                }
                else if ("CSSTarget".equals(type))
                {
                    target = new CSSTarget(this, new File(getPath(), identifierName));
                }
                else if ("TextTarget".equals(type))
                {
                    target = new TextFileTarget(this, new File(getPath(), identifierName));
                }
                else if ("ExternalFileTarget".equals(type))
                {
                    target = new ExternalFileTarget(this, new File(getPath(), identifierName));
                }
                else
                {
                    target = new ClassTarget(this, identifierName);
                }

                target.load(lastSavedProps, "target" + (i + 1));
                propTargets.put(identifierName, target);
            }

            addImmovableTargets();

            // make our Package targets reflect what is actually on disk
            // note that we consider this on-disk version the master
            // version so if we have a class target called Foo but we
            // discover a directory call Foo, a PackageTarget will be
            // inserted to replace the ClassTarget
            File subDirs[] = getPath().listFiles(new SubPackageFilter());

            for (int i = 0; i < subDirs.length; i++) {
                // first check if the directory name would be a valid package name
                if (!JavaNames.isIdentifier(subDirs[i].getName()))
                    continue;

                Target target = propTargets.get(subDirs[i].getName());

                if (target == null || !(target instanceof PackageTarget)) {
                    target = new PackageTarget(this, subDirs[i].getName());
                    synchronized (this)
                    {
                        targetsToPlace.add(target);
                    }
                }

                addTarget(target);
            }

            // If BlueJ, look for CSS targets:
            if (!Config.isGreenfoot())
            {
                File cssFiles[] = getPath().listFiles(p -> p.getName().endsWith(".css"));
                if(cssFiles != null)
                {
                    for (File cssFile : cssFiles)
                    {
                        Target target = propTargets.get(cssFile.getName());
                        if (target == null || !(target instanceof CSSTarget))
                        {
                            target = new CSSTarget(this, cssFile);
                            synchronized (this)
                            {
                                targetsToPlace.add(target);
                            }
                        }
                        addTarget(target);
                    }
                }
            }

            // Retrieve the list of external files extensions that can be dealt with by a launcher
            // exposed by a BlueJ extension -- we need to check text files and external files against that list.
            Set<String> externalFileExtensions = getProject().getProjectExternalFileOpenMap().keySet();

            // Display files set as plain text file (in BlueJ's preferences)
            // Note: if the file type is assigned to a launcher by a BlueJ extension,
            // the extension takes precedence.
            if (!Config.isGreenfoot())
            {
                // Retrieve the plain text file extensions set up in BlueJ's preferences
                List<String> plainTextFileExtensions = PrefMgr.getEditorFormattedTextFileExtensionsList();
                File[] allFiles = getPath().listFiles();
                if(allFiles != null)
                {
                    for (File f : allFiles)
                    {
                        // Don't do anything special if the the file is the readme file
                        if(f.getName().trim().equalsIgnoreCase(readmeName))
                            continue;

                        String fExt = Utility.getFileExtension(f.getName()).toLowerCase();
                        if (fExt.length() > 0)
                        {
                            if (plainTextFileExtensions.contains(fExt) && !externalFileExtensions.contains(fExt))
                            {
                                Target target = propTargets.get(f.getName());
                                if (target == null || !(target instanceof TextFileTarget))
                                {
                                    target = new TextFileTarget(this, f);
                                    synchronized (this)
                                    {
                                        targetsToPlace.add(target);
                                    }
                                }
                                addTarget(target);
                            }
                        }
                    }
                }
            }


            // If BlueJ, look for External File targets (as listed via BlueJ extensions):
            if (!Config.isGreenfoot())
            {
                // Retrieve the external file extensions allowed by BlueJ extensions for this project
                // We only do so when the list has been initialised.
                if(getProject().getProjectExternalFileOpenMap() != null)
                {
                    File[] allFiles = getPath().listFiles();
                    if(allFiles != null)
                    {
                        for (File f : allFiles)
                        {
                            // Don't do anything special if the the file is the readme file
                            if(f.getName().trim().equalsIgnoreCase(readmeName))
                                continue;
                            
                            String fExt = Utility.getFileExtension(f.getName()).toLowerCase();
                            if (fExt.length() > 0)
                            {
                                if (externalFileExtensions.contains(fExt))
                                {
                                    Target target = propTargets.get(f.getName());
                                    if (target == null || !(target instanceof ExternalFileTarget))
                                    {
                                        target = new ExternalFileTarget(this, f);
                                        synchronized (this)
                                        {
                                            targetsToPlace.add(target);
                                        }
                                    }
                                    addTarget(target);
                                }
                            }
                        }
                    }
                }
            }

            // now look for Java source files that may have been
            // added to the directory
            Set<String> interestingSet = findTargets(getPath());

            // also we migrate targets from propTargets across
            // to our real list of targets in this loop.
            Iterator<String> it = interestingSet.iterator();
            while (it.hasNext()) {
                String targetName = it.next();

                Target target = propTargets.get(targetName);
                if (target == null || !(target instanceof ClassTarget)) {
                    target = new ClassTarget(this, targetName);
                    synchronized (this)
                    {
                        targetsToPlace.add(target);
                    }
                }
                addTarget(target);
            }

            if (!recorded)
            {
                DataCollector.packageOpened(this);
                recorded = true;
            }


            List<Target> targetsCopy;
            synchronized (this)
            {
                targetsCopy = targets.toList();
            }

            // Start with all classes in the normal (compiled) state.
            for (Target target : targetsCopy) {
                if (target instanceof ClassTarget) {
                    ClassTarget ct = (ClassTarget) target;
                    ct.setState(State.COMPILED);
                }
            }

            // Fix up dependency information
            for (int i = 0; i < numDependencies; i++) {
                String type = lastSavedProps.getProperty("dependency" + (i + 1) + ".type");

                if ("UsesDependency".equals(type)) {
                    try
                    {
                        UsesDependency newDep = new UsesDependency(this, lastSavedProps, "dependency" + (i + 1));
                        addDependency(newDep, false);
                    }
                    catch (Dependency.DependencyNotFoundException e)
                    {
                        Debug.reportError(e);
                    }
                }
            }
            recalcArrows();

            // Update class states. We do this before updating roles (or anything else
            // which analyses the source) because the analysis does symbol resolution, and
            // that depends on having the correct compiled state.
            LinkedList<ClassTarget> invalidated = new LinkedList<ClassTarget>();
            for (Target target : targetsCopy) {

                if (target instanceof ClassTarget) {
                    ClassTarget ct = (ClassTarget) target;
                    if (ct.isCompiled() && !ct.upToDate()) {
                        ct.setState(State.NEEDS_COMPILE);
                        invalidated.add(ct);
                    }
                }
            }

            while (! invalidated.isEmpty()) {
                ClassTarget ct = invalidated.removeFirst();
                for (Dependency dependent : ct.dependentsAsList()) {
                    DependentTarget dt = dependent.getFrom();
                    if (dt instanceof ClassTarget) {
                        ClassTarget dep = (ClassTarget) dt;
                        if (dep.isCompiled() && dep.hasSourceCode()) {
                            dep.setState(State.NEEDS_COMPILE);
                            invalidated.add(dep);
                        }
                    }
                }
            }

            // Update class roles
            for (Target target : targetsCopy) {

                if (target instanceof ClassTarget) {
                    ClassTarget ct = (ClassTarget) target;
                    if (ct.isCompiled()) {
                        Class<?> cl = loadClass(ct.getQualifiedName());
                        ct.determineRole(cl);
                        ct.analyseDependencies(cl);
                        ct.analyseTypeParams(cl);
                        if (cl == null) {
                            ct.setState(State.NEEDS_COMPILE);
                        }
                    }
                    else {
                        ct.analyseSource();
                        try {
                            if ( !ct.getSourceType().equals(SourceType.Stride))
                                ct.enforcePackage(getQualifiedName());
                        }
                        catch (IOException ioe) {
                            Debug.message("Error enforcing class package: " + ioe.getLocalizedMessage());
                        }
                    }
                }
            }

            // our associations are based on name so we mustn't deal with
            // them until all classes/packages have been loaded
            for (int i = 0; i < numTargets; i++) {
                String assoc = lastSavedProps.getProperty("target" + (i + 1) + ".association");
                String identifierName = lastSavedProps.getProperty("target" + (i + 1) + ".name");

                if (assoc != null) {
                    Target t1 = getTarget(identifierName), t2 = getTarget(assoc);

                    if (t1 != null && t2 != null && t1 instanceof DependentTarget) {
                        DependentTarget dt = (DependentTarget) t1;
                        dt.setAssociation((DependentTarget)t2);
                    }
                }
            }

            // update the flag
            hasPackageTargetsLoaded = true;
        }
        else
        {
            // nothing special to do, but in case it helps to debug BlueJ, keep a log information
            Debug.log("Cannot instantiate Package.loadTargets() more than once for a package (package name: "+this.getBaseName()+")");
        }
    }

    /**
     * Returns the file containing information about the package.
     * For BlueJ this is package.bluej (or for older versions bluej.pkg) 
     * and for Greenfoot it is greenfoot.project.
     */
    private PackageFile getPkgFile()
    {
        File dir = getPath();
        return PackageFileFactory.getPackageFile(dir);
    }

    /**
     * Position a target which has been added, based on the layout file
     * (if an entry exists) or find a suitable position otherwise.
     *
     * @param t  the target to position
     */
    public void positionNewTarget(Target t)
    {
        String targetName = t.getIdentifierName();

        try {
            int numTargets = Integer.parseInt(lastSavedProps.getProperty("package.numTargets", "0"));
            for (int i = 0; i < numTargets; i++) {
                String identifierName = lastSavedProps.getProperty("target" + (i + 1) + ".name");
                if (identifierName.equals(targetName)) {
                    t.load(lastSavedProps, "target" + (i + 1));
                    return;
                }
            }
        }
        catch (NumberFormatException e) {}

        // If we get here, then we didn't find a location for the target
        getEditor().findSpaceForVertex(t);
    }

    /**
     * Add our immovable targets (the readme file, and possibly a link to the
     * parent package)
     */
    private void addImmovableTargets()
    {
        Target t = new ReadmeTarget(this);
        //Take special care of ReadmeTarget
        //see ReadmeTarget.isSaveable for explanation
        t.load(lastSavedProps, "readme");
        t.setPos(FIXED_TARGET_X, FIXED_TARGET_Y);
        addTarget(t);
        if (!isUnnamedPackage()) {
            final Target parent = new ParentPackageTarget(this);
            PackageEditor ed = getEditor();
            if (ed != null)
                ed.findSpaceForVertex(parent);
            addTarget(parent);
        }

    }

    /**
     * Reload a package.
     *
     * This means we check the existing directory contents and compare it
     * against the targets we have in the package. Any new directories or java
     * source is added to the package. This function will not remove targets
     * that have had their corresponding on disk counterparts removed.
     *
     * Any new source files will have their package lines updated to match the
     * package we are in.
     */
    public void reload()
    {
        File subDirs[] = getPath().listFiles(new SubPackageFilter());

        for (int i = 0; i < subDirs.length; i++) {
            // first check if the directory name would be a valid package name
            if (!JavaNames.isIdentifier(subDirs[i].getName()))
                continue;

            Target target;
            synchronized (this)
            {
                target = targets.get(subDirs[i].getName());
            }

            if (target == null) {
                Target newtarget = addPackage(subDirs[i].getName());
                getEditor().findSpaceForVertex(newtarget);
            }
        }

        Set<String> interestingSet = findTargets(getPath());

        for (Iterator<String> it = interestingSet.iterator(); it.hasNext();) {
            String targetName = it.next();

            Target target;
            synchronized (this)
            {
                target = targets.get(targetName);
            }

            if (target == null) {
                Target newtarget = addClass(targetName);
                if (getEditor() != null)
                {
                    getEditor().findSpaceForVertex(newtarget);
                }
            }
        }

        List<Target> targetsCopy;
        synchronized (this)
        {
            targetsCopy = targets.toList();
        }

        for (Target target : targetsCopy)
        {
            if (target instanceof ClassTarget) {
                ClassTarget ct = (ClassTarget) target;
                ct.analyseSource();
            }
        }

        //Update class roles, and their state
        for (Target target : targetsCopy)
        {
            if (target instanceof ClassTarget) {
                ClassTarget ct = (ClassTarget) target;

                Class<?> cl = loadClass(ct.getQualifiedName());
                if (cl != null) {
                    ct.determineRole(cl);
                    if (ct.upToDate()) {
                        ct.setState(State.COMPILED);
                    }
                    else {
                        ct.setState(State.NEEDS_COMPILE);
                    }
                }
            }
        }

        PackageEditor ed = getEditor();
        if (ed != null)
            ed.graphChanged();
    }

    /**
     * ReRead the pkg file and update the position of the targets in the graph
     * @throws IOException
     *
     */
    public void reReadGraphLayout() throws IOException
    {
        // try to load the package file for this package
        SortedProperties props = new SortedProperties();
        synchronized (this)
        {
            packageFile.load(props);
        }

        int numTargets = 0;

        try {
            numTargets = Integer.parseInt(props.getProperty("package.numTargets", "0"));
        }
        catch (Exception e) {
            synchronized (this)
            {
                Debug.printCallStack("Error loading from bluej package file " + packageFile + ": " + e);
            }
            return;
        }

        for (int i = 0; i < numTargets; i++) {
            String identifierName = props.getProperty("target" + (i + 1) + ".name");
            int x = Integer.parseInt(props.getProperty("target" + (i + 1) + ".x"));
            int y = Integer.parseInt(props.getProperty("target" + (i + 1) + ".y"));
            int height = Integer.parseInt(props.getProperty("target" + (i + 1) + ".height"));
            int width = Integer.parseInt(props.getProperty("target" + (i + 1) + ".width"));
            Target target = getTarget(identifierName);
            if (target != null){
                target.setPos(x, y);
                target.setSize(width, height);
            }
        }
        repaint();
    }

    @OnThread(Tag.FXPlatform)
    public void repaint()
    {
        PackageEditor ed = getEditor();
        if (ed != null)
        {
            ed.requestLayout();
            JavaFXUtil.runAfterNextLayout(ed.getScene(), ed::repaint);
        }
    }

    /**
     * Save this package to disk. The package is saved to the standard package
     * file.
     */
    @OnThread(Tag.FXPlatform)
    public synchronized void save(Properties frameProperties)
    {
        /* create the directory if it doesn't exist */
        File dir = getPath();
        if (!dir.exists()) {
            if (!dir.mkdir()) {
                Debug.reportError("Error creating directory " + dir);
                return;
            }
        }

        SortedProperties props = new SortedProperties();
        props.putAll(frameProperties);

        // save targets and dependencies in package
        props.put("package.numDependencies", String.valueOf(usesArrows.size()));

        int t_count = 0;

        Iterator<Target> t_enum = targets.iterator();
        while (t_enum.hasNext()) {
            Target t = t_enum.next();
            // should we save this target
            if (t.isSaveable()) {
                t.save(props, "target" + (t_count + 1));
                t_count++;
            }
        }
        props.put("package.numTargets", String.valueOf(t_count));

        //Take special care of ReadmeTarget
        //see ReadmeTarget.isSaveable for explanation
        Target t = getTarget(ReadmeTarget.README_ID);
        t.save(props, "readme");


        for (int i = 0; i < usesArrows.size(); i++)
        { // uses arrows
            Dependency d = usesArrows.get(i);
            d.save(props, "dependency" + (i + 1));
        }

        try {
            packageFile.save(props);
        }
        catch (IOException e) {
            Debug.reportError("Exception when saving package file : " + e);
            return;
        }
        lastSavedProps = props;
    }

    /**
     * Import a source file into this package as a new class target. Returns an
     * error code: NO_ERROR - everything is fine FILE_NOT_FOUND - file does not
     * exist ILLEGAL_FORMAT - the file name does not end in ".java" CLASS_EXISTS -
     * a class with this name already exists COPY_ERROR - could not copy
     */
    public int importFile(File aFile)
    {
        // check whether specified class exists and is a java file

        if (!aFile.exists())
            return FILE_NOT_FOUND;
        String fileName = aFile.getName();

        String className;
        if (fileName.endsWith("." + SourceType.Java.getExtension())) // it's a Java source file
            className = fileName.substring(0, fileName.length() - SourceType.Java.getExtension().length() - 1);
        else if (fileName.endsWith("." + SourceType.Stride.getExtension())) // it's a Stride source file
            className = fileName.substring(0, fileName.length() - SourceType.Stride.getExtension().length() - 1);
        else
            return ILLEGAL_FORMAT;

        // check whether name is already used
        if (getTarget(className) != null)
            return CLASS_EXISTS;

        // copy class source into package

        File destFile = new File(getPath(), fileName);
        try {
            FileUtility.copyFile(aFile, destFile);
        }
        catch (IOException ioe) {
            return COPY_ERROR;
        }

        ClassTarget t = addClass(className);

        // Check for the Vertex in the editor,
        // and create a new editor without focus if it was not available before
        if (null == getEditor())
        {
            PkgMgrFrame pmf = PkgMgrFrame.findFrame(this);
            if (pmf == null)
            {
                pmf = PkgMgrFrame.createFrame(this, null);
            }
        }
        getEditor().findSpaceForVertex(t);
        t.analyseSource();

        DataCollector.addClass(this, t);

        return NO_ERROR;
    }

    public ClassTarget addClass(String className)
    {
        // create class icon (ClassTarget) for new class
        ClassTarget target = new ClassTarget(this, className);
        addTarget(target);

        // make package line in class source match our package
        try {
            target.enforcePackage(getQualifiedName());
        }
        catch (IOException ioe) {
            Debug.message(ioe.getLocalizedMessage());
        }

        return target;
    }

    /**
     * Add a new package target to this package.
     *
     * @param packageName The basename of the package to add
     */
    public PackageTarget addPackage(String packageName)
    {
        PackageTarget target = new PackageTarget(this, packageName);
        addTarget(target);

        return target;
    }

    @OnThread(Tag.Any)
    public Debugger getDebugger()
    {
        return getProject().getDebugger();
    }

    /**
     * Loads a class using the current project class loader.
     * Return null if the class cannot be loaded.
     */
    public Class<?> loadClass(String className)
    {
        return getProject().loadClass(className);
    }

    @OnThread(Tag.Any)
    public synchronized List<Target> getVertices()
    {
        List<Target> r = new ArrayList<>();
        for (Target t : targets)
            r.add(t);
        return r;
    }


    /**
     * Return a List of all ClassTargets that have the role of a unit test.
     */
    public synchronized List<ClassTarget> getTestTargets()
    {
        List<ClassTarget> l = new ArrayList<ClassTarget>();

        for (Iterator<Target> it = targets.iterator(); it.hasNext();) {
            Target target = it.next();

            if (target instanceof ClassTarget) {
                ClassTarget ct = (ClassTarget) target;

                if (ct.isUnitTest())
                    l.add(ct);
            }
        }

        return l;
    }

    /**
     * Find and compile all uncompiled classes, and get reports of compilation
     * status/results via the specified CompileObserver.
     * <p>
     * In general this should be called only when the debugger is
     * in the idle state (or at least not when executing user code). A new
     * project classloader will be created which can be used to load the
     * newly compiled classes, once they are ready.
     *
     * @param compObserver  An observer to be notified of compilation progress.
     *                  The callback methods will be called on the Swing EDT.
     *                  The 'endCompile' method will always be called; other
     *                  methods may not be called if the compilation is aborted
     *                  (sources cannot be saved etc).
     */
    public void compile(FXCompileObserver compObserver, CompileReason reason, CompileType type)
    {
        Set<ClassTarget> toCompile = new HashSet<ClassTarget>();

        try
        {
            List<ClassTarget> classTargets;
            // build the list of targets that need to be compiled
            synchronized (this)
            {
                classTargets = getClassTargets();
            }
            for (ClassTarget ct : classTargets)
            {
                if (!ct.isCompiled() && !ct.isQueued())
                {
                    ct.ensureSaved();
                    toCompile.add(ct);
                    ct.setQueued(true);
                }
            }

            if (!toCompile.isEmpty())
            {
                if (type.keepClasses())
                {
                    project.removeClassLoader();
                    project.newRemoteClassLoaderLeavingBreakpoints();
                }
                ArrayList<FXCompileObserver> observers = new ArrayList<>(compileObservers);
                if (compObserver != null)
                {
                    observers.add(compObserver);
                }
                doCompile(toCompile, new PackageCompileObserver(observers), reason, type);
            }
            else {
                if (compObserver != null) {
                    compObserver.endCompile(new CompileInputFile[0], true, type, -1);
                }
            }
        }
        catch (IOException ioe) {
            // Abort compile
            Debug.log("Error saving class before compile: " + ioe.getLocalizedMessage());
            for (ClassTarget ct : toCompile) {
                ct.setQueued(false);
            }
            if (compObserver != null) {
                compObserver.endCompile(new CompileInputFile[0], false, type, -1);
            }
        }
    }

    /**
     * Find and compile all uncompiled classes.
     * <p>
     * In general this should be called only when the debugger is
     * in the idle state (or at least not when executing user code). A new
     * project classloader will be created which can be used to load the
     * newly compiled classes, once they are ready.
     */
    public void compile(CompileReason reason, CompileType type)
    {
        if (! currentlyCompiling) {
            currentlyCompiling = true;
            compile(new FXCompileObserver() {
                // The return of this method will be ignored,
                // as PackageCompileObserver which chains to us, ignores it
                @Override
                @OnThread(Tag.FXPlatform)
                public boolean compilerMessage(Diagnostic diagnostic, CompileType type) { return false; }

                @Override
                @OnThread(Tag.FXPlatform)
                public void startCompile(CompileInputFile[] sources, CompileReason reason, CompileType type, int compilationSequence) { }

                @Override
                @OnThread(Tag.FXPlatform)
                public void endCompile(CompileInputFile[] sources, boolean succesful, CompileType type2, int compilationSequence)
                {
                    // This will be called on the Swing thread.
                    currentlyCompiling = false;
                    if (queuedCompile) {
                        queuedCompile = false;
                        compile(queuedReason, type);
                        queuedReason = null;
                    }
                }
            }, reason, type);
        }
        else {
            queuedCompile = true;
            queuedReason = reason;
        }
    }

    /**
     * Compile a single class.
     */
    public void compile(ClassTarget ct, CompileReason reason, CompileType type)
    {
        compile(ct, false, null, reason, type);
    }

    /**
     * Compile a single class.
     */
    public void compile(ClassTarget ct, boolean forceQuiet, FXCompileObserver compObserver, CompileReason reason, CompileType type)
    {
        if (!checkCompile()) {
            return;
        }

        ClassTarget assocTarget = (ClassTarget) ct.getAssociation();
        if (assocTarget != null && ! assocTarget.hasSourceCode()) {
            assocTarget = null;
        }

        // we don't want to try and compile if it is a class target without src
        // it may be better to avoid calling this method on such targets
        if (!ct.hasSourceCode()) {
            ct = null;
        }

        if (ct != null || assocTarget != null) {
            if (type.keepClasses())
            {
                project.removeClassLoader();
                project.newRemoteClassLoaderLeavingBreakpoints();
            }

            if (ct != null) {
                ArrayList<FXCompileObserver> chainedObservers = new ArrayList<>(compileObservers);
                if (compObserver != null)
                {
                    chainedObservers.add(compObserver);
                }
                FXCompileObserver observer;
                if (forceQuiet) {
                    observer = new QuietPackageCompileObserver(chainedObservers);
                } else {
                    observer = new PackageCompileObserver(chainedObservers);
                }
                searchCompile(ct, observer, reason, type);
            }

            if (assocTarget != null) {
                searchCompile(assocTarget, new QuietPackageCompileObserver(Collections.emptyList()), reason, type);
            }
        }
    }

    /**
     * Compile a single class quietly.
     */
    public void compileQuiet(ClassTarget ct, CompileReason reason, CompileType type)
    {
        if (!isDebuggerIdle()) {
            return;
        }

        searchCompile(ct, new QuietPackageCompileObserver(Collections.emptyList()), reason, type);
    }

    /**
     * Force compile of all classes. Called by user function "rebuild".
     */
    public void rebuild()
    {
        if (!checkCompile()) {
            return;
        }

        // Saving a class target can change its name; we need to copy the set of targets
        // first, and iterate through the copied list, to avoid "concurrent" modification
        // problems.
        List<ClassTarget> compileTargets = new ArrayList<ClassTarget>();
        synchronized (this)
        {
            for (Iterator<Target> it = targets.iterator(); it.hasNext(); )
            {
                Target target = it.next();
                if (target instanceof ClassTarget)
                {
                    compileTargets.add((ClassTarget)target);
                }
            }
        }

        try {
            for (Iterator<ClassTarget> i = compileTargets.iterator(); i.hasNext(); ) {
                ClassTarget ct = i.next();
                // we don't want to try and compile if it is a class target without src
                if (ct.hasSourceCode()) {
                    ct.ensureSaved();
                    ct.markModified();
                    ct.setQueued(true);
                }
                else {
                    i.remove();
                }
            }
            if (!compileTargets.isEmpty())
            {
                project.removeClassLoader();
                project.newRemoteClassLoader();

                doCompile(compileTargets, new PackageCompileObserver(compileObservers), CompileReason.REBUILD, CompileType.EXPLICIT_USER_COMPILE);
            }
        }
        catch (IOException ioe) {
            showMessageWithText("file-save-error-before-compile", ioe.getLocalizedMessage());
        }
    }

    /**
     * Have all editors in this package save the file the are showing.
     * Called when doing a cvs operation
     */
    public void saveFilesInEditors() throws IOException
    {
        // Because we call editor.save() on targets, which can result in
        // a renamed class target, we need to iterate through a copy of
        // the collection - hence the new ArrayList call here:
        List<ClassTarget> classTargets;
        synchronized (this)
        {
            classTargets = new ArrayList<>(getClassTargets());
        }
        for (ClassTarget ct : classTargets) {
            Editor ed = ct.getEditor();
            // Editor can be null eg. class file and no src file
            if(ed != null) {
                ed.save();
            }
        }
    }

    /**
     * Compile a class together with its dependencies, as necessary.
     */
    private void searchCompile(ClassTarget t, FXCompileObserver observer, CompileReason reason, CompileType type)
    {
        if (t.isQueued()) {
            return;
        }

        Set<ClassTarget> toCompile = new HashSet<ClassTarget>();

        try {
            List<ClassTarget> queue = new LinkedList<ClassTarget>();
            toCompile.add(t);
            t.ensureSaved();
            queue.add(t);
            t.setQueued(true);

            while (! queue.isEmpty()) {
                ClassTarget head = queue.remove(0);

                for (DependentTarget dependency : head.dependencies())
                {
                    if (dependency instanceof ClassTarget to)
                    {
                        if (!to.isCompiled() && ! to.isQueued() && toCompile.add(to)) {
                            to.ensureSaved();
                            to.setQueued(true);
                            queue.add(to);
                        }
                    }
                }
            }

            doCompile(toCompile, observer, reason, type);
        }
        catch (IOException ioe) {
            // Failed to save; abort the compile
            Debug.log("Failed to save source before compile; " + ioe.getLocalizedMessage());
            for (ClassTarget ct : toCompile) {
                ct.setQueued(false);
            }
        }
    }

    /**
     * Compile every Target in 'targetList'. Every compilation goes through this method.
     * All targets in the list should have been saved beforehand.
     */
    private void doCompile(Collection<ClassTarget> targetList, FXCompileObserver edtObserver, CompileReason reason, CompileType type)
    {
        CompileObserver observer = new EventqueueCompileObserverAdapter(new DataCollectionCompileObserverWrapper(project, edtObserver));
        if (targetList.isEmpty()) {
            return;
        }

        List<CompileInputFile> srcFiles = Utility.mapList(targetList, ClassTarget::getCompileInputFile);
        if (srcFiles.size() > 0 && srcFiles.stream().allMatch(CompileInputFile::isValid))
        {
            JobQueue.getJobQueue().addJob(srcFiles.toArray(new CompileInputFile[0]), observer, project.getClassLoader(), project.getProjectDir(),
                ! PrefMgr.getFlag(PrefMgr.SHOW_UNCHECKED), project.getProjectCharset(), reason, type);
        }
    }

    /**
     * Returns true if the debugger is not busy. This is true if it is either
     * IDLE, or has not been completely constructed (NOTREADY).
     */
    public boolean isDebuggerIdle()
    {
        Debugger debugger = getDebugger();
        if (debugger == null) {
            // This method can be called during Project construction, when the debugger
            // has not been created yet. Return true in this case, since the debugger
            // is considered idle while the remote VM is starting.
            return true;
        }
        int status = debugger.getStatus();
        return (status == Debugger.IDLE) || (status == Debugger.NOTREADY);
    }

    /**
     * Check whether it's okay to compile and display a message about it.
     */
    private boolean checkCompile()
    {
        if (isDebuggerIdle())
            return true;

        // The debugger is NOT idle, show a message about it.
        showMessage("compile-while-executing");
        return false;
    }

    /**
     * Compile the package, but only when the debugger is in an idle state.
     * @param specificTarget The single classtarget to compile; if null then will compile whole package.
     */
    public void compileOnceIdle(ClassTarget specificTarget, CompileReason reason, CompileType type)
    {
        if (! waitingForIdleToCompile) {
            if (isDebuggerIdle())
            {
                if (specificTarget == null)
                    compile(reason, type);
                else
                    compile(specificTarget, reason, type);
            }
            else {
                waitingForIdleToCompile = true;
                // No lambda as we need to also remove:
                DebuggerListener dlistener = new DebuggerListener() {
                    @Override
                    @OnThread(Tag.Any)
                    public void processDebuggerEvent(DebuggerEvent e, boolean skipUpdate)
                    {
                        if (e.getNewState() == Debugger.IDLE)
                        {
                            getDebugger().removeDebuggerListener(this);
                            // We call compileOnceIdle, not compile, because we might not still be idle
                            // by the time we run on the GUI thread, so we may have to do the whole
                            // thing again:
                            Platform.runLater(() -> {
                                if (waitingForIdleToCompile) {
                                    waitingForIdleToCompile = false;
                                    compileOnceIdle(specificTarget, reason, type);
                                }
                            });
                        }
                    }
                };

                getDebugger().addDebuggerListener(dlistener);

                // Potential race: the debugger may have gone idle just before we added the listener.
                // Check for that now:
                if (isDebuggerIdle()) {
                    waitingForIdleToCompile = false;
                    compile(reason, type);
                    getDebugger().removeDebuggerListener(dlistener);
                }
            }
        }
    }

    /**
     * Generate documentation for this package.
     *
     * @return "" if everything was alright, an error message otherwise.
     */
    public String generateDocumentation()
    {
        // This implementation currently just delegates the generation to
        // the project this package is part of.
        return project.generateDocumentation();
    }

    /**
     * Generate documentation for class in this ClassTarget.
     *
     * @param ct
     *            the class to generate docs for
     */
    public void generateDocumentation(ClassTarget ct)
    {
        // editor file is already saved: no need to save it here
        String filename = ct.getSourceFile().getPath();
        project.generateDocumentation(filename);
    }

    /**
     * Re-initialize breakpoints, necessary after a new class loader is
     * installed.
     */
    public void reInitBreakpoints()
    {
        List<ClassTarget> classTargets;
        synchronized (this)
        {
            classTargets = getClassTargets();
        }
        for (ClassTarget target : classTargets)
        {
            target.reInitBreakpoints();
        }
    }

    /**
     * Remove all step marks in all classes.
     */
    public void removeStepMarks()
    {
        List<ClassTarget> classTargets;
        synchronized (this)
        {
            classTargets = new ArrayList<>(getClassTargets());
        }
        for (ClassTarget target : classTargets)
        {
            target.removeStepMark();
        }
        if (getUI() != null)
        {
            getUI().highlightObject(null);
        }
    }

    public synchronized void addTarget(Target t)
    {
        if (t.getPackage() != this)
            throw new IllegalArgumentException();

        targets.add(t.getIdentifierName(), t);
        fireChangedEvent();
    }

    public synchronized void removeTarget(Target t)
    {
        targets.remove(t.getIdentifierName());
        t.setRemoved();
        fireChangedEvent();
    }

    /**
     * Changes the Target identifier. Targets are stored in a hashtable with
     * their name as the key. If class name changes we need to remove the target
     * and add again with the new key.
     */
    public synchronized void updateTargetIdentifier(Target t, String oldIdentifier, String newIdentifier)
    {
        if (t == null || newIdentifier == null) {
            Debug.reportError("cannot properly update target name...");
            return;
        }
        targets.remove(oldIdentifier);
        targets.add(newIdentifier, t);
    }

    /**
     * remove the arrow representing the given dependency
     *
     * @param d  the dependency to remove
     */
    @OnThread(Tag.FXPlatform)
    public void removeArrow(Dependency d)
    {
        if (!(d instanceof UsesDependency))
        {
            userRemoveDependency(d);
        }
        removeDependency(d, true);
        getEditor().graphChanged();
    }


    /**
     * A user initiated addition of an "implements" clause from a class to
     * an interface
     *
     * @pre d.getFrom() and d.getTo() are both instances of ClassTarget
     */
    public void userAddImplementsClassDependency(ClassTarget from, ClassTarget to)
    {
        ClassInfo info = from.getSourceInfo().getInfo(from.getJavaSourceFile(), this);
        if (info != null) {
            from.getEditor().addImplements(to.getBaseName(), info);
            from.analyseSource();
        }
    }

    /**
     * A user initiated addition of an "extends" clause from an interface to
     * an interface
     *
     * @pre d.getFrom() and d.getTo() are both instances of ClassTarget
     */
    public void userAddExtendsInterfaceDependency(ClassTarget from, ClassTarget to)
    {
        ClassInfo info = from.getSourceInfo().getInfo(from.getJavaSourceFile(), this);
        from.getEditor().addExtendsInterface(to.getBaseName(), info);
        from.analyseSource();
    }

    /**
     * A user initiated addition of an "extends" clause from a class to
     * a class
     *
     * @pre d.getFrom() and d.getTo() are both instances of ClassTarget
     */
    public void userAddExtendsClassDependency(ClassTarget from, ClassTarget to)
    {
        from.getEditor().setExtendsClass(to.getBaseName(), from.getSourceInfo().getInfo(from.getJavaSourceFile(), this));
        from.analyseSource();
    }

    /**
     * A user initiated removal of a dependency
     *
     * @param d  an instance of an Implements or Extends dependency
     */
    public void userRemoveDependency(Dependency d)
    {
        // if they are not both classtargets then I don't want to know about it
        if (!(d.getFrom() instanceof ClassTarget) || !(d.getTo() instanceof ClassTarget))
            return;

        ClassTarget from = (ClassTarget) d.getFrom();
        ClassTarget to = (ClassTarget) d.getTo();
        ClassInfo info = from.getSourceInfo().getInfo(from.getJavaSourceFile(), this);
        if (d instanceof ImplementsDependency) {
            from.getEditor().removeExtendsOrImplementsInterface(to.getBaseName(), info);
        }
        else if (d instanceof ExtendsDependency) {
            from.getEditor().removeExtendsClass(info);
        }
    }

    /**
     * Lay out the arrows between targets.
     */
    @OnThread(Tag.FXPlatform)
    private void recalcArrows()
    {
        for (Target t : getVertices())
        {
            if (t instanceof DependentTarget) {
                DependentTarget dt = (DependentTarget) t;

                dt.recalcInUses();
                dt.recalcOutUses();
            }
        }
    }

    /**
     * Return the target with name "identifierName".
     *
     * @param identifierName
     *            the unique name of a target.
     * @return the target with name "tname" if existent, null otherwise.
     */
    @OnThread(Tag.Any)
    public synchronized Target getTarget(String identifierName)
    {
        if (identifierName == null)
            return null;
        Target t = targets.get(identifierName);
        return t;
    }

    /**
     * Return the dependent target with name "identifierName".
     *
     * @param identifierName
     *            the unique name of a target.
     * @return the target with name "tname" if existent and if it is a
     *         DependentTarget, null otherwise.
     */
    public synchronized DependentTarget getDependentTarget(String identifierName)
    {
        if (identifierName == null)
            return null;
        Target t = targets.get(identifierName);

        if (t instanceof DependentTarget)
            return (DependentTarget) t;

        return null;
    }


    /**
     * Returns an ArrayList of ClassTargets holding all targets of this package.
     * @return a not null but possibly empty array list of ClassTargets for this package.
     */
    @OnThread(Tag.Any)
    public synchronized final ArrayList<ClassTarget> getClassTargets()
    {
        ArrayList<ClassTarget> risul = new ArrayList<ClassTarget>();

        for (Iterator<Target> it = targets.iterator(); it.hasNext();) {
            Target target = it.next();

            if (target instanceof ClassTarget) {
                risul.add((ClassTarget) target);
            }
        }
        return risul;
    }

    /**
     * Return a List of Strings with names of all classes in this package.
     */
    public synchronized List<String> getAllClassnames()
    {
        return Utility.mapList(getClassTargets(), ClassTarget::getBaseName);
    }

    /**
     * Return a List of Strings with names of all classes in this package that
     * has accompanying source.
     */
    public synchronized List<String> getAllClassnamesWithSource()
    {
        List<String> names = new ArrayList<String>();

        for (Iterator<Target> it = targets.iterator(); it.hasNext();) {
            Target t = it.next();

            if (t instanceof ClassTarget) {
                ClassTarget ct = (ClassTarget) t;
                if (ct.hasSourceCode())
                    names.add(ct.getBaseName());
            }
        }
        return names;
    }

    /**
     * Test whether a file instance denotes a BlueJ or Greenfoot package directory depending on which mode we are in.
     *
     * @param f
     *            the file instance that is tested for denoting a BlueJ package.
     * @return true if f denotes a directory and a BlueJ package.
     */
    @OnThread(Tag.Any)
    public static boolean isPackage(File f)
    {
        if(Config.isGreenfoot())
            return GreenfootProjectFile.exists(f);
        else
            return BlueJPackageFile.exists(f);
    }

    /**
     * Test whether this name is the name of a package file.
     */
    @OnThread(Tag.Any)
    public static boolean isPackageFileName(String name)
    {
        if(Config.isGreenfoot())
            return GreenfootProjectFile.isProjectFileName(name);
        else
            return BlueJPackageFile.isPackageFileName(name);
    }

    /**
     * Use the dialog manager to display an error message. The PkgMgrFrame is
     * used to find a parent window so we can correctly offset the dialog.
     */
    public void showError(String msgId)
    {
        PkgMgrFrame.showError(this, msgId);
    }

    /**
     * Use the dialog manager to display a message. The PkgMgrFrame is used to
     * find a parent window so we can correctly offset the dialog.
     */
    public void showMessage(String msgId)
    {
        PkgMgrFrame.showMessage(this, msgId);
    }

    /**
     * Use the dialog manager to display a message with text. The PkgMgrFrame is
     * used to find a parent window so we can correctly offset the dialog.
     */
    public void showMessageWithText(String msgId, String text)
    {
        PkgMgrFrame.showMessageWithText(this, msgId, text);
    }

    /**
     * Don't remember the last shown source anymore.
     */
    public void forgetLastSource()
    {
        lastSourceName = "";
    }

    /**
     * A thread has hit a breakpoint, done a step or selected a frame in the debugger. Display the source
     * code with the relevant line highlighted.
     *
     * Note: source name is the unqualified name of the file (no path attached)
     *
     * @return true if the debugger display is already taken care of, or
     * false if you still want to show the ExecControls window afterwards.
     */
    @OnThread(Tag.FXPlatform)
    private boolean showSource(DebuggerThread thread, String sourcename, int lineNo, ShowSourceReason reason, String msg, DebuggerObject currentObject)
    {
        boolean bringToFront = !sourcename.equals(lastSourceName);
        lastSourceName = sourcename;

        // showEditorMessage:
        Editor targetEditor = editorForTarget(new File(getPath(), sourcename).getAbsolutePath(), bringToFront);
        if (targetEditor != null)
        {
            if (getUI() != null)
            {
                getUI().highlightObject(currentObject);
            }

            return targetEditor.setStepMark(lineNo, msg, reason.isSuspension(), thread);
        }
        else if (reason == ShowSourceReason.BREAKPOINT_HIT) {
            showMessageWithText("break-no-source", sourcename);
        }
        return false;
    }

    /**
     * Show the specified line of the specified source file. Open the editor if necessary.
     * @param sourcename  The source file to show
     * @param lineNo      The line number to show
     * @return  true if the editor was the most recent editor to have a message displayed
     */
    public void showSource(String sourcename, int lineNo)
    {
        String msg = " ";

        boolean bringToFront = !sourcename.equals(lastSourceName);
        lastSourceName = sourcename;

        showEditorMessage(new File(getPath(), sourcename).getPath(), lineNo, msg, false, bringToFront);
    }

    /**
     * Attempt to display (in the corresponding editor) an error message associated with a
     * specific line in a class. This is done by opening the class's source, highlighting the line
     * and showing the message in the editor's information area. If the filename specified does
     * not exist, the message is not shown.
     *
     * @return true if the message was displayed; false if there was no suitable class.
     */
    private boolean showEditorMessage(String filename, int lineNo, final String message,
                                      boolean beep, boolean bringToFront)
    {
        Editor targetEditor = editorForTarget(filename, bringToFront);
        if (targetEditor == null)
        {
            Debug.message("Error or exception for source not in project: " + filename + ", line " +
                lineNo + ": " + message);
            return false;
        }

        targetEditor.displayMessage(message, lineNo, 0);
        return true;
    }

    /**
     * Find or open the Editor for a given source file. The editor is opened and displayed if it is not
     * currently visible. If the source file is in another package, a package editor frame will be
     * opened for that package.
     *
     * @param filename   The source file name, which should be a full absolute path
     * @param bringToFront  True if the editor should be brought to the front of the window z-order
     * @return  The editor for the given source file, or null if there is no editor.
     */
    private Editor editorForTarget(String filename, boolean bringToFront)
    {
        Target t = getTargetForSource(filename);
        if (! (t instanceof ClassTarget)) {
            return null;
        }

        ClassTarget ct = (ClassTarget) t;

        Editor targetEditor = ct.getEditor();
        if (targetEditor != null) {
            if (! targetEditor.isOpen() || bringToFront) {
                ct.open();;
            }
        }

        return targetEditor;
    }

    /**
     * Find the target for a given source file. If the target is in another package, a package editor
     * frame is opened for the package (if not open already).
     *
     * @param filename  The source file name
     * @return  The corresponding target, or null if the target doesn't exist.
     */
    private Target getTargetForSource(String filename)
    {
        String fullName = getProject().convertPathToPackageName(filename);
        if (fullName == null) {
            return null;
        }

        String packageName = JavaNames.getPrefix(fullName);
        String className = JavaNames.getBase(fullName);

        Target t = null;

        // check if the error is from a file belonging to another package
        if (! packageName.equals(getQualifiedName())) {

            Package pkg = getProject().getPackage(packageName);

            if (pkg != null) {
                PkgMgrFrame pmf = PkgMgrFrame.findFrame(pkg);

                if (pmf == null) {
                    pmf = PkgMgrFrame.createFrame(pkg, null);
                }

                pmf.setVisible(true);

                t = pkg.getTarget(className);
            }
        }
        else {
            t = getTarget(className);
        }

        return t;
    }

    /**
     * An enumeration for indicating whether a compilation diagnostic was actually displayed to the
     * user.
     */
    private static enum ErrorShown
    {
        // Reminds me of http://thedailywtf.com/Articles/What_Is_Truth_0x3f_.aspx :-)
        ERROR_SHOWN, ERROR_NOT_SHOWN, EDITOR_NOT_FOUND
    }

    /**
     * Display a compiler diagnostic (error or warning) in the appropriate editor window.
     *
     * @param diagnostic   The diagnostic to display
     * @param messageCalc  The message "calculator", which returns a modified version of the message;
     *                     may be null, in which case the original message is shown unmodified.
     * @param errorIndex The index of the error (first is 0, second is 1, etc)
     * @param compileType The type of the compilation which caused the error.
     */
    private ErrorShown showEditorDiagnostic(Diagnostic diagnostic, int errorIndex, CompileType compileType)
    {
        String fileName = diagnostic.getFileName();
        if (fileName == null) {
            return ErrorShown.EDITOR_NOT_FOUND;
        }

        Target target = getTargetForSource(fileName);
        if (! (target instanceof ClassTarget)) {
            return ErrorShown.EDITOR_NOT_FOUND;
        }

        ClassTarget t = (ClassTarget) target;

        Editor targetEditor = t.getEditor();
        if (targetEditor != null) {

            if (project.isClosing()) {
                return ErrorShown.ERROR_NOT_SHOWN;
            }
            boolean shown = t.showDiagnostic(diagnostic, errorIndex, compileType);
            return shown ? ErrorShown.ERROR_SHOWN : ErrorShown.ERROR_NOT_SHOWN;
        }
        else {
            Debug.message(t.getDisplayName() + ", line" + diagnostic.getStartLine() +
                ": " + diagnostic.getMessage());
            return ErrorShown.EDITOR_NOT_FOUND;
        }
    }

    /**
     * A breakpoint in this package was hit.
     */
    @OnThread(Tag.FXPlatform)
    public void hitBreakpoint(DebuggerThread thread, String classSourceName, int lineNumber, DebuggerObject currentObject)
    {
        String msg = null;
        if (PrefMgr.getFlag(PrefMgr.ACCESSIBILITY_SUPPORT)) {
            msg = Config.getString("debugger.accessibility.breakpoint");
            msg = msg.replace("$", thread.getName());
        }

        if (!showSource(thread, classSourceName, lineNumber, ShowSourceReason.BREAKPOINT_HIT, msg, currentObject))
        {
            getProject().getExecControls().show();
            getProject().getExecControls().selectThread(thread);
        }
    }

    /**
     * Execution stopped by someone pressing the "halt" button or we have just
     * done a "step".
     */
    @OnThread(Tag.FXPlatform)
    public void hitHalt(DebuggerThread thread, String classSourceName, int lineNumber, DebuggerObject currentObject, boolean breakpoint)
    {
        String msg = null;
        if (PrefMgr.getFlag(PrefMgr.ACCESSIBILITY_SUPPORT)) {
            msg = breakpoint ? Config.getString("debugger.accessibility.breakpoint") : Config.getString("debugger.accessibility.paused");
            msg = msg.replace("$", thread.getName());
        }

        ShowSourceReason reason = breakpoint ? ShowSourceReason.BREAKPOINT_HIT : ShowSourceReason.STEP_OR_HALT;
        if (!showSource(thread, classSourceName, lineNumber, reason, msg, currentObject))
        {
            getProject().getExecControls().show();
            getProject().getExecControls().selectThread(thread);
        }
    }

    /**
     * Display a source file from this package at the specified position.
     */
    @OnThread(Tag.FXPlatform)
    public void showSourcePosition(DebuggerThread thread, String sourceName, int lineNumber, DebuggerObject currentObject)
    {
        showSource(thread, sourceName, lineNumber, ShowSourceReason.FRAME_SELECTED, null, currentObject);
    }

    /**
     * Display an exception message. This is almost the same as "errorMessage"
     * except for different help texts.
     */
    public void exceptionMessage(ExceptionDescription exception)
    {
        String text = exception.getClassName();
        if (text == null) {
            reportException(exception.getText());
            return;
        }

        String message = text + ":\n" + exception.getText();
        List<SourceLocation> stack = exception.getStack();

        if ((stack == null) || (stack.size() == 0)) {
            // Stack empty or missing. This can happen when an exception is
            // thrown from the code pad for instance.
            return;
        }

        // using the stack, try to find the source code
        boolean done = false;
        Iterator<SourceLocation> iter = stack.iterator();
        boolean firstTime = true;

        while (!done && iter.hasNext()) {
            SourceLocation loc = iter.next();
            String locFileName = loc.getFileName();
            if (locFileName != null) {
                String filename = new File(getPath(), locFileName).getPath();
                int lineNo = loc.getLineNumber();
                done = showEditorMessage(filename, lineNo, message, true, true);
                if (firstTime && !done) {
                    message += " (in " + loc.getClassName() + ")";
                    firstTime = false;
                }
            }
        }
        if (!done) {
            SourceLocation loc = stack.get(0);
            showMessageWithText("error-in-file", loc.getClassName() + ":" + loc.getLineNumber() + "\n" + message);
        }
    }

    /**
     * Displays the given class at the given line number (due to an exception, usually clicked-on stack trace).
     *
     *  Simpler than the other exceptionMessage method because it requires less details 
     */
    public void exceptionMessage(String className, int lineNumber)
    {
        showEditorMessage(className, lineNumber, "", false, true);
    }

    /**
     * Report an execption. Usually, we do this through "errorMessage", but if
     * we cannot make sense of the message format, and thus cannot figure out
     * class name and line number, we use this way.
     */
    public void reportException(String text)
    {
        showMessageWithText("exception-thrown", text);
    }

    /**
     * Use the resource name in order to return the path of the jar file
     * containing the given resource.
     * <p>
     * If it is not in a jar file it returns the original resource path
     * (URL).
     *
     * @param c  The class to get the path to
     * @return A string indicating the path of the jar file (if applicable
     * and if not, it returns the path/URL to the resource)
     */
    protected static String getResourcePath(Class<?> c)
    {
        URL srcUrl = c.getResource(c.getSimpleName()+".class");
        try {
            if (srcUrl != null) {
                if (srcUrl.getProtocol().equals("file")) {
                    File srcFile = new File(srcUrl.toURI());
                    return srcFile.toString();
                }
                if (srcUrl.getProtocol().equals("jar")){
                    //it should be of this format
                    //jar:file:/path!/class 
                    int classIndex = srcUrl.toString().indexOf("!");
                    String subUrl = srcUrl.toString().substring(4, classIndex);
                    if (subUrl.startsWith("file:")) {
                        return new File(new URI(subUrl)).toString();
                    }

                    if (classIndex!=-1){
                        return srcUrl.toString().substring(4, classIndex);
                    }
                }
            }
            else {
                return null;
            }
        }
        catch (URISyntaxException uriSE) {
            // theoretically we can't get URISyntaxException; the URL should
            // be valid.
        }
        return srcUrl.toString();
    }

    /**
     * Check whether a loaded class was actually loaded from the specified class file
     * @param c  The loaded class
     * @param f  The class file to check against (should be a compiled .class file)
     * @return  True if the class was loaded from the specified file; false otherwise
     */
    public static boolean checkClassMatchesFile(Class<?> c, File f)
    {
        try {
            URL srcUrl = c.getResource(c.getSimpleName()+".class");
            if (srcUrl == null) {
                // If we weren't able to load the class file at all, it may have been
                // deleted; this happens when a class is added to a project, then
                // removed, and then another class is added with the same name.
                return true;
            }
            if (srcUrl != null && srcUrl.getProtocol().equals("file")) {
                File srcFile = new File(srcUrl.toURI());
                if (! f.equals(srcFile)) {
                    return false;
                }
            }
            else {
                return false;
            }
        }
        catch (URISyntaxException uriSE) {
            // theoretically we can't get URISyntaxException; the URL should
            // be valid.
        }
        return true;
    }

    // ---- bluej.compiler.CompileObserver interfaces ----

    /**
     * Observe compilation jobs and change the PkgMgr interface elements as
     * compilation goes through different stages, but don't display the popups
     * for error/warning messages.
     * Also relay compilation events to any listening extensions.
     */
    private class QuietPackageCompileObserver
        implements FXCompileObserver
    {
        protected List<FXCompileObserver> chainedObservers;

        /**
         * Construct a new QuietPackageCompileObserver. The chained observers (if
         * non-empty list) are notified about each event.
         */
        public QuietPackageCompileObserver(List<FXCompileObserver> chainedObservers)
        {
            this.chainedObservers = new ArrayList<>(chainedObservers);
        }

        private void markAsCompiling(CompileInputFile[] sources, int compilationSequence)
        {
            for (int i = 0; i < sources.length; i++) {
                String fileName = sources[i].getJavaCompileInputFile().getPath();
                String fullName = getProject().convertPathToPackageName(fileName);

                if (fullName != null) {
                    Target t = getTarget(JavaNames.getBase(fullName));

                    if (t instanceof ClassTarget) {
                        ClassTarget ct = (ClassTarget) t;
                        ct.markCompiling(compilationSequence);
                    }
                }
            }
        }

        private void sendEventToExtensions(String filename, int [] errorPosition, String message, EventType eventType, CompileType type)
        {
            File [] sources;
            if (filename != null) {
                sources = new File[1];
                sources[0] = new File(filename);
            }
            else {
                sources = new File[0];
            }
            CompileEvent aCompileEvent = new CompileEvent(eventType, type.keepClasses(), sources);
            aCompileEvent.setErrorPosition(errorPosition);
            aCompileEvent.setErrorMessage(message);
            ExtensionsManager.getInstance().delegateEvent(aCompileEvent);
        }

        /**
         * A compilation has been started. Mark the affected classes as being
         * currently compiled.
         */
        @Override
        public void startCompile(CompileInputFile[] sources, CompileReason reason, CompileType type, int compilationSequence)
        {
            // Send a compilation starting event to extensions.
            CompileEvent aCompileEvent = new CompileEvent(CompileEvent.EventType.COMPILE_START_EVENT, type.keepClasses(), Utility.mapList(Arrays.asList(sources), CompileInputFile::getJavaCompileInputFile).toArray(new File[0]));
            ExtensionsManager.getInstance().delegateEvent(aCompileEvent);

            // Set BlueJ status bar message
            if (type.keepClasses())
            {
                setStatus(compiling);
            }

            // Change view of source classes.
            markAsCompiling(sources, compilationSequence);

            for (FXCompileObserver chainedObserver : chainedObservers)
            {
                chainedObserver.startCompile(sources, reason, type, compilationSequence);
            }
        }

        @Override
        public boolean compilerMessage(Diagnostic diagnostic, CompileType type)
        {
            int [] errorPosition = new int[4];
            errorPosition[0] = (int) diagnostic.getStartLine();
            errorPosition[1] = (int) diagnostic.getStartColumn();
            errorPosition[2] = (int) diagnostic.getEndLine();
            errorPosition[3] = (int) diagnostic.getEndColumn();
            if (diagnostic.getType() == Diagnostic.ERROR) {
                errorMessage(diagnostic.getFileName(), errorPosition, diagnostic.getMessage().localisedMessage(), type);
            }
            else {
                warningMessage(diagnostic.getFileName(), errorPosition, diagnostic.getMessage().localisedMessage(), type);
            }

            boolean shown = false;
            for (FXCompileObserver chainedObserver : chainedObservers)
            {
                // Don't inline the next two lines, as we
                // always want to call compilerMessage even if
                // a previous observer showed the method:
                boolean s = chainedObserver.compilerMessage(diagnostic, type);
                shown = shown || s;
            }
            return shown;
        }

        private void errorMessage(String filename, int [] errorPosition, String message, CompileType type)
        {
            // Send a compilation Error event to extensions.
            sendEventToExtensions(filename, errorPosition, message, CompileEvent.EventType.COMPILE_ERROR_EVENT, type);
        }

        private void warningMessage(String filename, int [] errorPosition, String message, CompileType type)
        {
            // Send a compilation Error event to extensions.
            sendEventToExtensions(filename, errorPosition, message, CompileEvent.EventType.COMPILE_WARNING_EVENT, type);
        }

        /**
         * Compilation has ended. Mark the affected classes as being normal
         * again.
         */
        @Override
        public void endCompile(CompileInputFile[] sources, boolean successful, CompileType type, int compilationSequence)
        {
            List<ClassTarget> targetsToAnalyse = new ArrayList<>();
            List<ClassTarget> readyToCompileList = new ArrayList<>();
            for (int i = 0; i < sources.length; i++) {
                String filename = sources[i].getJavaCompileInputFile().getPath();

                String fullName = getProject().convertPathToPackageName(filename);
                if (fullName == null) {
                    continue;
                }

                ClassTarget t = (ClassTarget) targets.get(JavaNames.getBase(fullName));

                if (t == null) {
                    continue;
                }

                t.markCompiled(successful, type);
                if (t.getState() == State.COMPILED)
                {
                    targetsToAnalyse.add(t);
                }
                else if (!successful)
                {
                    // Note: it's important to have the !successful check above.  Without this, we can
                    // end up in this branch for empty .java files.  Empty files are a weird case because
                    // they "compile" successfully (javac reports success) but they don't generate a .class file,
                    // so our checks generally indicate they are not compiled.  Combined with the code below,
                    // we used to end up in a loop of infinitely compiling them to see if they could be compiled
                    // on their own, but they never actually end up in the compiled state because there's no class generated.
                    
                    // To prevent an issue that may happen when classes are batched in one compile job
                    // and an error in one may prevent others being compiled even though they could be 
                    // compiled separately, we check for all the classes that can be compiled and have
                    // no direct/indirect dependencies with compile errors to be compiled
                    if (t.getState() == State.NEEDS_COMPILE && type == CompileType.EXPLICIT_USER_COMPILE)
                    {
                        if (!checkDependecyCompilationError(t))
                        {
                            readyToCompileList.add(t);
                        }
                    }
                }
                t.setQueued(false);

                if (t.isCompiled())
                {
                    //check if there already exists a class in a library with that name 
                    Class<?> c = loadClass(getQualifiedName(t.getIdentifierName()));
                    if (c!=null){
                        if (! checkClassMatchesFile(c, t.getClassFile())) {
                            String conflict=Package.getResourcePath(c);
                            String ident = t.getIdentifierName()+":";
                            DialogManager.showMessageWithPrefixTextFX(null, "compile-class-library-conflict", ident, conflict);
                        }
                    }

                    /*
                     * compute ctxt files (files with comments and parameters
                     * names)
                     */
                    try {
                        ClassInfo info = t.getSourceInfo().getInfo(t.getJavaSourceFile(), t.getPackage());

                        if (info != null) {
                            OutputStream out = new FileOutputStream(t.getContextFile());
                            info.getComments().store(out, "BlueJ class context");
                            out.close();
                        }
                    }
                    catch (Exception ex) {
                        ex.printStackTrace();
                    }
                }
            }
            // Compile the classes that have no direct/indirect dependencies that have compile errors
            doCompile(readyToCompileList, this, CompileReason.USER, CompileType.EXPLICIT_USER_COMPILE);

            for (ClassTarget classTarget : targetsToAnalyse)
            {
                classTarget.analyseAfterCompile();
            }

            if (type.keepClasses())
            {
                setStatus(compileDone);
            }
            fireChangedEvent();

            // Send a compilation done event to extensions.
            EventType eventType = successful ? CompileEvent.EventType.COMPILE_DONE_EVENT : CompileEvent.EventType.COMPILE_FAILED_EVENT;
            CompileEvent aCompileEvent = new CompileEvent(eventType, type.keepClasses(), Utility.mapList(Arrays.asList(sources), CompileInputFile::getJavaCompileInputFile).toArray(new File[0]));
            ExtensionsManager.getInstance().delegateEvent(aCompileEvent);

            for (FXCompileObserver chainedObserver : chainedObservers)
            {
                chainedObserver.endCompile(sources, successful, type, compilationSequence);
            }
        }
    }

    /**
     * The same, but also display error/warning messages for the user
     */
    private class PackageCompileObserver extends QuietPackageCompileObserver
    {
        private int numErrors = 0;

        /**
         * Construct a new PackageCompileObserver. The chained observer (if specified)
         * is notified when the compilation ends.
         */
        public PackageCompileObserver(List<FXCompileObserver> chainedObservers)
        {
            super(chainedObservers);
        }

        @Override
        public void startCompile(CompileInputFile[] sources, CompileReason reason, CompileType type, int compilationSequence)
        {
            numErrors = 0;
            super.startCompile(sources, reason, type, compilationSequence);
        }

        @Override
        public boolean compilerMessage(Diagnostic diagnostic, CompileType type)
        {
            super.compilerMessage(diagnostic, type);
            if (diagnostic.getType() == Diagnostic.ERROR) {
                return errorMessage(diagnostic, type);
            }
            else {
                return warningMessage(diagnostic.getFileName(), (int) diagnostic.getStartLine(),
                    diagnostic.getMessage().localisedMessage());
            }
        }

        /**
         * Display an error message associated with a specific line in a class.
         * This is done by opening the class's source, highlighting the line and
         * showing the message in the editor's information area.
         */
        private boolean errorMessage(Diagnostic diagnostic, CompileType type)
        {
            numErrors += 1;
            ErrorShown messageShown;

            if (diagnostic.getFileName() == null)
            {
                showMessageWithText("compiler-error", diagnostic.getMessage().localisedMessage());
                return true;
            }

<<<<<<< HEAD
            String message = diagnostic.getMessage().localisedMessage();
            messageShown = showEditorDiagnostic(diagnostic, null, numErrors - 1, type);
=======
            String message = diagnostic.getMessage();
            messageShown = showEditorDiagnostic(diagnostic, numErrors - 1, type);
>>>>>>> 7fc08fd5

            // Display the error message in the source editor
            switch (messageShown)
            {
                case EDITOR_NOT_FOUND:
                    showMessageWithText("error-in-file", diagnostic.getFileName() + ":" +
                        diagnostic.getStartLine() + "\n" + message);
                    return true;
                case ERROR_SHOWN:
                    return true;
                default:
                    return false;
            }
        }

        /**
         * Display a warning message: just a dialog box
         * The dialog accumulates messages until reset() is called, which is
         * done in the methods which the user can invoke to cause compilation
         * Thus all the warnings caused by a "compilation" can be accumulated
         * into a single dialog.
         * If searchCompile() built a single list, we wouldn't need to do this
         */
        private boolean warningMessage(String filename, int lineNo, String message)
        {
            return true;
        }
    }

    // ---- end of bluej.compiler.CompileObserver interfaces ----

    /**
     * closeAllEditors - closes all currently open editors within package Should
     * be run whenever a package is removed from PkgFrame.
     */
    public void closeAllEditors()
    {
        // We take a copy here to avoid
        // ConcurrentModificationException which happened on closing
        // BlueJ main frame after renaming a class without compile.
        List<Target> targetsCopy;
        synchronized (this)
        {
            targetsCopy = new ArrayList<>();
            for (Target t : targets)
                targetsCopy.add(t);
        }
        for (Target target : targetsCopy) {
            if (target instanceof EditableTarget) {
                EditableTarget et = (EditableTarget) target;
                if (et.editorOpen()) {
                    et.getEditor().close();
                }
            }
        }
    }

    /**
     * get history of invocation calls
     *
     * @return CallHistory object
     */
    public CallHistory getCallHistory()
    {
        return callHistory;
    }

    /**
     * String representation for debugging.
     */
    public String toString()
    {
        return "Package:" + getQualifiedName();
    }

    public SourceType getDefaultSourceType()
    {
        // Our heuristic is: if the package contains any Stride files, the default is Stride,
        // otherwise it's Java
        if (getClassTargets().stream().anyMatch(c -> c.getSourceType() == SourceType.Stride))
            return SourceType.Stride;
        else
            return SourceType.Java;
    }


    public void addDependency(Dependency dependency)
    {
        addDependency(dependency, dependency instanceof UsesDependency);
    }

    public void addDependency(Dependency d, boolean recalc)
    {
        DependentTarget from = d.getFrom();
        DependentTarget to = d.getTo();

        if (from == null || to == null)
        {
            // Debug.reportError("Found invalid dependency - ignored.");
            return;
        }

        switch (d)
        {
            case UsesDependency ud ->
            {
                if (usesArrows.contains(ud))
                {
                    return;
                }
                else
                {
                    usesArrows.add(ud);
                }
            }
            case ExtendsOrImplementsDependency eid ->
            {
                if (extendsArrows.contains(eid))
                {
                    return;
                }
                else
                {
                    extendsArrows.add(eid);
                }
            }
            default -> {}
        }

        DependentTarget from1 = d.getFrom();
        DependentTarget to1 = d.getTo();
        from1.addDependencyOut(d, recalc);
        to1.addDependencyIn(d, recalc);
    }

    public void removeDependency(Dependency dependency, boolean recalc)
    {
        if (dependency instanceof UsesDependency)
        {
            usesArrows.remove(dependency);
        }
        else
        {
            extendsArrows.remove(dependency);
        }

        DependentTarget from = dependency.getFrom();
        DependentTarget to = dependency.getTo();

        from.removeDependencyOut(dependency, recalc);
        to.removeDependencyIn(dependency, recalc);
    }

    /**
     * Call the given method or constructor.
     */
    public void callStaticMethodOrConstructor(CallableView view)
    {
        ui.callStaticMethodOrConstructor(view);
    }

    /**
     * Add an observer to listen to all compilations of this package.
     */
    public void addCompileObserver(FXCompileObserver fxCompileObserver)
    {
        compileObservers.add(fxCompileObserver);
    }

    /**
     * Checks if the class target has dependencies that have compilation errors
     * @param  classTarget the class target whom direct/indirect dependencies will be checked
     * @return true if any of the dependencies or their ancestors have a compilation error
     *         otherwise it returns false
     */
    public boolean checkDependecyCompilationError(ClassTarget classTarget)
    {
        // First calculate all dependencies, no matter how indirect,
        // taking care to avoid an infinite loop in the case there is a mutual dependency:
        LinkedList<ClassTarget> toCalculate = new LinkedList<>();
        toCalculate.add(classTarget);
        Set<ClassTarget> dependencies = Sets.newIdentityHashSet();
        while (!toCalculate.isEmpty())
        {
            ClassTarget t = toCalculate.removeFirst();
            for (DependentTarget dependency : t.dependencies())
            {
                ClassTarget to = (ClassTarget) dependency;
                // If it's a dependency we haven't encountered before, we'll also
                // need to calculate its dependencies:
                if (dependencies.add(to))
                {
                    toCalculate.add(to);
                }
            }
        }

        return dependencies.stream().anyMatch(d -> d.getState() == State.HAS_ERROR && d.hasSourceCode());
    }

    /**
     * Find any targets beginning with the given prefix 
     * @param prefix The string prefix, to be compared case-insensitively
     * @return A stream of matching targets.  Use immediately, as you may get a
     * concurrent modification exception if the targets are modified while the stream
     * is still used.
     */
    public synchronized Stream<Target> findTargetsBeginningWith(String prefix)
    {
        return StreamSupport.stream(targets.spliterator(), false)
            .filter(t -> t.getIdentifierName().regionMatches(true, 0, prefix, 0, prefix.length()));
    }
}<|MERGE_RESOLUTION|>--- conflicted
+++ resolved
@@ -2846,13 +2846,8 @@
                 return true;
             }
 
-<<<<<<< HEAD
             String message = diagnostic.getMessage().localisedMessage();
-            messageShown = showEditorDiagnostic(diagnostic, null, numErrors - 1, type);
-=======
-            String message = diagnostic.getMessage();
             messageShown = showEditorDiagnostic(diagnostic, numErrors - 1, type);
->>>>>>> 7fc08fd5
 
             // Display the error message in the source editor
             switch (messageShown)
