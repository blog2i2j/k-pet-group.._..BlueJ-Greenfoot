--- conflicted
+++ resolved
@@ -21,6 +21,11 @@
  */
 package bluej.stride.framedjava.frames;
 
+
+import java.util.ArrayList;
+import java.util.Arrays;
+import java.util.List;
+import java.util.stream.Collectors;
 
 import bluej.stride.framedjava.ast.ExpressionSlotFragment;
 import bluej.stride.framedjava.ast.FilledExpressionSlotFragment;
@@ -39,10 +44,6 @@
 import threadchecker.OnThread;
 import threadchecker.Tag;
 
-import java.util.ArrayList;
-import java.util.Arrays;
-import java.util.List;
-
 /**
  * Container-block representing an if statement.
  * @author Fraser McKay
@@ -270,15 +271,10 @@
         super.updateAppearance(parentCanvas);
         if(getParentCanvas() != null && getParentCanvas().getParent() != null)
         {
-<<<<<<< HEAD
-            System.out.println("Condition in if statement " + getParentCanvas().getParent().getHelpContext());
-            ifCondition.setAccessibilityHelpSlots("Condition in if statement " + getParentCanvas().getParent().getHelpContext());
-=======
             ifCondition.setAccessibilityHelpSlots("if condition slot");
             for (ExpressionSlot slot : elseIfConditions) {
                 slot.setAccessibilityHelpSlots("else if condition slot");
             }
->>>>>>> 77ed914d
         }
     }
 
