--- conflicted
+++ resolved
@@ -58,14 +58,9 @@
 {
     private ExpressionSlot slot;
 
-<<<<<<< HEAD
-    // Each plain is a non-compound indent
-    private final List<LocatableToken> plains = new ArrayList<>();
-=======
     // Each plain is a non-compound ident
     private final List<LocatableToken> plainsVar = new ArrayList<>();
     private final List<LocatableToken> plainsMeth = new ArrayList<>();
->>>>>>> b74276ba
     private List<LocatableToken> curCompound = null;
     private final List<List<LocatableToken>> compounds = new ArrayList<>();
     private final List<List<LocatableToken>> types = new ArrayList<>();
