--- conflicted
+++ resolved
@@ -1,10 +1,6 @@
 /*
  This file is part of the BlueJ program. 
-<<<<<<< HEAD
- Copyright (C) 1999-2009,2014,2015,2016,2017  Michael Kolling and John Rosenberg 
-=======
  Copyright (C) 1999-2009,2014,2015,2016,2017  Michael Kolling and John Rosenberg
->>>>>>> 5ff8b980
  
  This program is free software; you can redistribute it and/or 
  modify it under the terms of the GNU General Public License 
@@ -162,7 +158,7 @@
                 .filter(teamworkProvider -> teamworkProvider.getProviderName().equals(type.name()))
                 .findAny().get();
     }
-    
+
     /**
      * Get the repository. Returns null if user credentials are required
      * but the user chooses to cancel.
